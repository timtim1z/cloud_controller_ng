require 'spec_helper'
require 'digest/sha1'

describe 'Stable API warning system', api_version_check: true do
<<<<<<< HEAD
  API_FOLDER_CHECKSUM = '954382a7a1e870b16ce2f91f5ddc45fb26f7ee96'
=======
  API_FOLDER_CHECKSUM = '4b7deae6fc04fdb44eb09a3c8d8289515e87f544'
>>>>>>> 42219c6f

  it 'double-checks the version' do
    expect(VCAP::CloudController::Constants::API_VERSION).to eq('2.27.0')
  end

  it 'tells the developer if the API specs change' do
    api_folder = File.expand_path('..', __FILE__)
    filenames = Dir.glob("#{api_folder}/**/*").reject { |filename| File.directory?(filename) || filename == __FILE__ || filename.include?('v3') }.sort

    all_file_checksum = filenames.each_with_object('') do |filename, memo|
      memo << Digest::SHA1.file(filename).hexdigest
    end

    new_checksum = Digest::SHA1.hexdigest(all_file_checksum)

    expect(new_checksum).to eql(API_FOLDER_CHECKSUM),
      <<-END
You are about to make a breaking change in API!

Do you really want to do it? Then update the checksum (see below) & CC version.

expected:
    #{API_FOLDER_CHECKSUM}
got:
    #{new_checksum}
    END
  end
end<|MERGE_RESOLUTION|>--- conflicted
+++ resolved
@@ -2,11 +2,7 @@
 require 'digest/sha1'
 
 describe 'Stable API warning system', api_version_check: true do
-<<<<<<< HEAD
-  API_FOLDER_CHECKSUM = '954382a7a1e870b16ce2f91f5ddc45fb26f7ee96'
-=======
-  API_FOLDER_CHECKSUM = '4b7deae6fc04fdb44eb09a3c8d8289515e87f544'
->>>>>>> 42219c6f
+  API_FOLDER_CHECKSUM = '691810a6326ed4f84e597f1bc520650d2914da40'
 
   it 'double-checks the version' do
     expect(VCAP::CloudController::Constants::API_VERSION).to eq('2.27.0')
