--- conflicted
+++ resolved
@@ -2,11 +2,7 @@
 require 'digest/sha1'
 
 describe 'Stable API warning system', api_version_check: true do
-<<<<<<< HEAD
-  API_FOLDER_CHECKSUM = '3203726b96ac9953c7d12d567f35a91a03209e63'
-=======
-  API_FOLDER_CHECKSUM = 'c3a222263b5215d13be22b0a1be0cf7f49697447'
->>>>>>> f10fa92c
+  API_FOLDER_CHECKSUM = '58773324449147857429086f9ca4a380817bcd96'
 
   it 'double-checks the version' do
     expect(VCAP::CloudController::Constants::API_VERSION).to eq('2.25.0')
