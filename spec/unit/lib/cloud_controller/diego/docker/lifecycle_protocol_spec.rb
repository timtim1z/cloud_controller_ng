--- conflicted
+++ resolved
@@ -29,18 +29,14 @@
           end
 
           describe '#lifecycle_data' do
-<<<<<<< HEAD
+            let(:app) { AppModel.make }
             let(:package) do
               PackageModel.make(:docker,
-                                docker_image: 'registry/image-name:latest',
-                                docker_username: 'dockerusername',
-                                docker_password: 'dockerpassword',
-                               )
+                app:             app,
+                docker_image:    'registry/image-name:latest',
+                docker_username: 'dockerusername',
+                docker_password: 'dockerpassword',)
             end
-=======
-            let(:app) { AppModel.make }
-            let(:package) { PackageModel.make(:docker, app: app, docker_image: 'registry/image-name:latest') }
->>>>>>> 5649f15c
             let(:droplet) { DropletModel.make(package_guid: package.guid) }
             let(:staging_details) do
               Diego::StagingDetails.new.tap do |details|
