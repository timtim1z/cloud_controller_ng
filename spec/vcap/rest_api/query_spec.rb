# Copyright (c) 2009-2012 VMware, Inc.
require File.expand_path("../spec_helper", __FILE__)

module VCAP::RestAPI
  describe VCAP::RestAPI::Query do
    include VCAP::RestAPI

    let(:num_authors) { 10 }
    let(:books_per_author) { 2 }

    class Author < Sequel::Model
      one_to_many :books
      ci_attributes :ci_str_val
    end

    class Book < Sequel::Model
      many_to_one :author
    end

    before do
      reset_database

      db.create_table :authors do
        primary_key :id

        Integer :num_val
        String  :str_val
        String  :ci_str_val, :case_insensitive => true
        Integer :protected
        TrueClass :published
      end

      db.create_table :books do
        primary_key :id

        Integer :num_val
        String  :str_val

        foreign_key :author_id, :authors
      end

      Author.set_dataset(db[:authors])
      Book.set_dataset(db[:books])

      (num_authors - 1).times do |i|
        # mysql does typecasting of strings to ints, so start values at 0
        # so that the query using string tests don't find the 0 values.
        a = Author.create(:num_val => i + 1, :str_val => "str #{i}", :ci_str_val => i % 2 == 1 ? "ci_str" : "Ci_Str", :published => (i == 0))
        books_per_author.times do |j|
          a.add_book(Book.create(:num_val => j + 1, :str_val => "str #{i} #{j}"))
        end
      end

      @owner_nil_num = Author.create(:str_val => "no num", :published => false)
      @queryable_attributes = Set.new(%w(num_val str_val ci_str_val author_id book_id published))
    end

    describe "#filtered_dataset_from_query_params" do
      describe "no query" do
        it "should return the full dataset" do
          ds = Query.filtered_dataset_from_query_params(Author, Author.dataset,
                                                        @queryable_attributes, {})
          ds.count.should == num_authors
        end
      end

      describe "exact query on a unique integer" do
        it "should return the correct record" do
          q = "num_val:5"
          ds = Query.filtered_dataset_from_query_params(Author, Author.dataset,
                                                        @queryable_attributes, :q => q)
          ds.all.should == [Author[:num_val => 5]]
        end
      end

      describe "greater-than comparison query on an integer within the range" do
        it "should return no results" do
          q = "num_val>#{num_authors - 5}"
          ds = Query.filtered_dataset_from_query_params(Author, Author.dataset,
            @queryable_attributes, :q => q)

          expected = Author.all.select do |a|
            a.num_val && a.num_val > num_authors - 5
          end

          ds.all.should =~ expected
        end
      end

      describe "greater-than equals comparison query on an integer within the range" do
        it "should return no results" do
          q = "num_val>=#{num_authors - 5}"
          ds = Query.filtered_dataset_from_query_params(Author, Author.dataset,
            @queryable_attributes, :q => q)

          expected = Author.all.select do |a|
            a.num_val && a.num_val >= num_authors - 5
          end

          ds.all.should =~ expected
        end
      end

      describe "less-than comparison query on an integer within the range" do
        it "should return no results" do
          q = "num_val<#{num_authors - 5}"
          ds = Query.filtered_dataset_from_query_params(Author, Author.dataset,
            @queryable_attributes, :q => q)

          expected = Author.all.select do |a|
            a.num_val && a.num_val < num_authors - 5
          end

          ds.all.should =~ expected
        end
      end

      describe "less-than equals comparison query on an integer within the range" do
        it "should return no results" do
          q = "num_val<=#{num_authors - 5}"
          ds = Query.filtered_dataset_from_query_params(Author, Author.dataset,
            @queryable_attributes, :q => q)

          expected = Author.all.select do |a|
            a.num_val && a.num_val <= num_authors - 5
          end

          ds.all.should =~ expected
        end
      end

      describe "exact query on a nonexistent integer" do
        it "should return no results" do
          q = "num_val:#{num_authors + 10}"
          ds = Query.filtered_dataset_from_query_params(Author, Author.dataset,
<<<<<<< HEAD
            @queryable_attributes, :q => q)
=======
                                                        @queryable_attributes, :q => q)
>>>>>>> 8c9e7ace
          ds.count.should == 0
        end
      end

      describe "exact query on an integer field with a string" do
        it "should return no results" do
          q = "num_val:a"
          ds = Query.filtered_dataset_from_query_params(Author, Author.dataset,
                                                        @queryable_attributes, :q => q)
          ds.count.should == 0
        end
      end

      describe "exact query on a unique string" do
        it "should return the correct record" do
          q = "str_val:str 5"
          ds = Query.filtered_dataset_from_query_params(Author, Author.dataset,
                                                        @queryable_attributes, :q => q)
          ds.all.should == [Author[:str_val => "str 5"]]
        end
      end

      describe "case insensitive query on a unique string" do
        it "should return the correct number of records" do
          q = "ci_str_val:cI_stR"
          ds = Query.filtered_dataset_from_query_params(Author, Author.dataset,
                                                        @queryable_attributes, :q => q)
          ds.count.should == num_authors - 1
        end
      end

      describe "exact query on a nonexistent string" do
        it "should return the correct record" do
          q = "str_val:fnord"
          ds = Query.filtered_dataset_from_query_params(Author, Author.dataset,
                                                        @queryable_attributes, :q => q)
          ds.count.should == 0
        end
      end

      describe "exact query on a string prefix" do
        it "should return no results" do
          q = "str_val:str"
          ds = Query.filtered_dataset_from_query_params(Author, Author.dataset,
                                                        @queryable_attributes, :q => q)
          ds.count.should == 0
        end
      end

      describe "exact query on a nonexistent attribute" do
        it "should raise BadQueryParameter" do
          q = "bogus_val:1"
          expect {
            Query.filtered_dataset_from_query_params(Author, Author.dataset,
                                                          @queryable_attributes, :q => q)
          }.to raise_error(VCAP::Errors::BadQueryParameter)
        end
      end

      describe "exact query on a nonallowed attribute" do
        it "should raise BadQueryParameter" do
          q = "protected:1"
          expect {
            Query.filtered_dataset_from_query_params(Author, Author.dataset,
                                                          @queryable_attributes, :q => q)
          }.to raise_error(VCAP::Errors::BadQueryParameter)
        end
      end

      describe "querying multiple values" do
        it "should return the correct record" do
          q = "num_val:5;str_val:str 4"
          ds = Query.filtered_dataset_from_query_params(Author, Author.dataset,
            @queryable_attributes, :q => q)
          ds.all.should == [Author[:num_val => 5, :str_val => "str 4"]]
        end
      end

      describe "without a key" do
        it "should raise BadQueryParameter" do
          q = ":10"
          expect {
            Query.filtered_dataset_from_query_params(Author, Author.dataset,
                                                          @queryable_attributes, :q => q)
          }.to raise_error(VCAP::Errors::BadQueryParameter)
        end
      end

      describe "exact query with nil value" do
        it "should return records with nil entries" do
          q = "num_val:"
          ds = Query.filtered_dataset_from_query_params(Author, Author.dataset,
                                                        @queryable_attributes, :q => q)
          ds.all.should == [@owner_nil_num]
        end
      end

      describe "exact query with an nonexistent id from a to_many relation" do
        it "should return no results" do
          q = "book_id:9999"
          ds = Query.filtered_dataset_from_query_params(Author, Author.dataset,
                                                        @queryable_attributes, :q => q)
          ds.count.should == 0
        end
      end

      describe "exact query with an id from a to_many relation" do
        it "should return no results" do
          q = "book_id:2"
          ds = Query.filtered_dataset_from_query_params(Author, Author.dataset,
                                                        @queryable_attributes, :q => q)
          ds.all.should == [Author[Book[2].author_id]]
        end
      end

      describe "exact query with an nonexistent id from a to_one relation" do
        it "should return no results" do
          q = "author_id:9999"
          ds = Query.filtered_dataset_from_query_params(Book, Book.dataset,
                                                        @queryable_attributes, :q => q)
          ds.count.should == 0
        end
      end

      describe "exact query with an id from a to_one relation" do
        it "should return the correct results" do
          q = "author_id:1"
          ds = Query.filtered_dataset_from_query_params(Book, Book.dataset,
                                                        @queryable_attributes, :q => q)
          ds.all.should == Author[1].books
        end
      end

      describe "boolean values on boolean column" do
        it "returns correctly filtered results for true" do
          ds = Query.filtered_dataset_from_query_params(
            Author, Author.dataset, @queryable_attributes, :q => "published:t")
          ds.all.should == [Author.first]
        end

        it "returns correctly filtered results for false" do
          ds = Query.filtered_dataset_from_query_params(
            Author, Author.dataset, @queryable_attributes, :q => "published:f")
          ds.all.should == Author.all - [Author.first]
        end
      end
    end
  end
end<|MERGE_RESOLUTION|>--- conflicted
+++ resolved
@@ -11,6 +11,7 @@
     class Author < Sequel::Model
       one_to_many :books
       ci_attributes :ci_str_val
+      vcap_column_alias :alias, :aliased
     end
 
     class Book < Sequel::Model
@@ -26,6 +27,7 @@
         Integer :num_val
         String  :str_val
         String  :ci_str_val, :case_insensitive => true
+        String  :aliased
         Integer :protected
         TrueClass :published
       end
@@ -45,14 +47,14 @@
       (num_authors - 1).times do |i|
         # mysql does typecasting of strings to ints, so start values at 0
         # so that the query using string tests don't find the 0 values.
-        a = Author.create(:num_val => i + 1, :str_val => "str #{i}", :ci_str_val => i % 2 == 1 ? "ci_str" : "Ci_Str", :published => (i == 0))
+        a = Author.create(:num_val => i + 1, :str_val => "str #{i}", :ci_str_val => i % 2 == 1 ? "ci_str" : "Ci_Str", :aliased => "alias_val", :published => (i == 0))
         books_per_author.times do |j|
           a.add_book(Book.create(:num_val => j + 1, :str_val => "str #{i} #{j}"))
         end
       end
 
       @owner_nil_num = Author.create(:str_val => "no num", :published => false)
-      @queryable_attributes = Set.new(%w(num_val str_val ci_str_val author_id book_id published))
+      @queryable_attributes = Set.new(%w(num_val str_val ci_str_val alias author_id book_id published))
     end
 
     describe "#filtered_dataset_from_query_params" do
@@ -133,11 +135,7 @@
         it "should return no results" do
           q = "num_val:#{num_authors + 10}"
           ds = Query.filtered_dataset_from_query_params(Author, Author.dataset,
-<<<<<<< HEAD
-            @queryable_attributes, :q => q)
-=======
-                                                        @queryable_attributes, :q => q)
->>>>>>> 8c9e7ace
+            @queryable_attributes, :q => q)
           ds.count.should == 0
         end
       end
@@ -284,6 +282,20 @@
           ds.all.should == Author.all - [Author.first]
         end
       end
+      
+      describe "aliased column" do
+        it "should convert the alias param to db column" do
+          ds = Query.filtered_dataset_from_query_params(
+            Author, Author.dataset, @queryable_attributes, :q => "alias:alias_val")
+          ds.count.should > 0
+        end
+        it "should fail if querying with the column name" do
+          expect {
+            ds = Query.filtered_dataset_from_query_params(
+              Author, Author.dataset, @queryable_attributes, :q => "aliased:alias_val")
+          }.to raise_error(VCAP::Errors::BadQueryParameter)
+        end
+      end
     end
   end
 end