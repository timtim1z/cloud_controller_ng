require 'services/api'

module VCAP::CloudController
  rest_controller :ServiceInstances do
    model_class_name :ManagedServiceInstance # Must do this to be backwards compatible with actions other than enumerate

    define_attributes do
      attribute :name,  String
      to_one    :space
      to_one    :service_plan
      to_many   :service_bindings
      attribute :dashboard_url, String, exclude_in: [:create, :update]
    end

    query_parameters :name, :space_guid, :service_plan_guid, :service_binding_guid, :gateway_name

<<<<<<< HEAD
    def before_create
      unless ServicePlan.user_visible(SecurityContext.current_user, SecurityContext.admin?).filter(:guid => request_attrs['service_plan_guid']).count > 0
        raise Errors::NotAuthorized
      end

      organization = requested_space.organization

      unless ServicePlan.organization_visible(organization).filter(:guid => request_attrs['service_plan_guid']).count > 0
        raise Errors::ServiceInstanceOrganizationNotAuthorized
      end
    end

=======
>>>>>>> 6e9199e9
    def requested_space
      space = Space.filter(:guid => request_attrs['space_guid']).first
      raise Errors::ServiceInstanceInvalid.new('not a valid space') unless space
      space
    end

    def self.translate_validation_exception(e, attributes)
      space_and_name_errors = e.errors.on([:space_id, :name])
      quota_errors = e.errors.on(:org)
      service_plan_errors = e.errors.on(:service_plan)
      service_instance_name_errors = e.errors.on(:name)
      if space_and_name_errors && space_and_name_errors.include?(:unique)
        Errors::ServiceInstanceNameTaken.new(attributes["name"])
      elsif quota_errors
        if quota_errors.include?(:free_quota_exceeded) ||
          quota_errors.include?(:trial_quota_exceeded)
          Errors::ServiceInstanceFreeQuotaExceeded.new
        elsif quota_errors.include?(:paid_quota_exceeded)
          Errors::ServiceInstancePaidQuotaExceeded.new
        else
          Errors::ServiceInstanceInvalid.new(e.errors.full_messages)
        end
      elsif service_plan_errors
        Errors::ServiceInstanceServicePlanNotAllowed.new
      elsif service_instance_name_errors && service_instance_name_errors.include?(:max_length)
        Errors::ServiceInstanceNameTooLong.new
      else
        Errors::ServiceInstanceInvalid.new(e.errors.full_messages)
      end
    end

    def self.not_found_exception
      Errors::ServiceInstanceNotFound
    end

    post "/v2/service_instances", :create

    def create
      json_msg = self.class::CreateMessage.decode(body)

      @request_attrs = json_msg.extract(:stringify_keys => true)

      logger.debug "cc.create", :model => self.class.model_class_name,
        :attributes => request_attrs

      raise InvalidRequest unless request_attrs

      unless Models::ServicePlan.user_visible(SecurityContext.current_user, SecurityContext.admin?).filter(:guid => request_attrs['service_plan_guid']).count > 0
        raise Errors::NotAuthorized
      end

      organization = requested_space.organization

      unless Models::ServicePlan.organization_visible(organization).filter(:guid => request_attrs['service_plan_guid']).count > 0
        raise Errors::ServiceInstanceOrganizationNotAuthorized
      end

      service_instance = Models::ManagedServiceInstance.new(request_attrs)
      validate_access(:create, service_instance, user, roles)

      provision_response = Models::ServiceProvisioner.new(service_instance).provision
      service_instance.gateway_name = provision_response.gateway_name
      service_instance.gateway_data = provision_response.gateway_data
      service_instance.credentials = provision_response.credentials
      service_instance.dashboard_url = provision_response.dashboard_url

      begin
        service_instance.save
      rescue
        service_instance.deprovision_on_gateway
        raise
      end

      [ HTTP::CREATED,
        { "Location" => "#{self.class.path}/#{service_instance.guid}" },
        serialization.render_json(self.class, service_instance, @opts)
      ]
    end

    get "/v2/service_instances/:guid", :read

    def read(guid)
      logger.debug "cc.read", :model => :ServiceInstance, :guid => guid

      obj = ServiceInstance.find(:guid => guid)

      if obj
        validate_access(:read, obj, user, roles)
      else
        raise self.class.not_found_exception.new(guid)
      end

      serialization.render_json(self.class, obj, @opts)
    end

    delete "/v2/service_instances/:guid", :delete

    def delete(guid)
      logger.debug "cc.delete", :guid => guid

      obj = ServiceInstance.find(:guid => guid)

      if obj
        validate_access(:delete, obj, user, roles)
      else
        raise self.class.not_found_exception.new(guid)
      end

      raise_if_has_associations!(obj) if v2_api? && params["recursive"] != "true"

      before_destroy(obj)

      obj.destroy

      after_destroy(obj)

      [ HTTP::NO_CONTENT, nil ]
    end
  end
end<|MERGE_RESOLUTION|>--- conflicted
+++ resolved
@@ -14,21 +14,6 @@
 
     query_parameters :name, :space_guid, :service_plan_guid, :service_binding_guid, :gateway_name
 
-<<<<<<< HEAD
-    def before_create
-      unless ServicePlan.user_visible(SecurityContext.current_user, SecurityContext.admin?).filter(:guid => request_attrs['service_plan_guid']).count > 0
-        raise Errors::NotAuthorized
-      end
-
-      organization = requested_space.organization
-
-      unless ServicePlan.organization_visible(organization).filter(:guid => request_attrs['service_plan_guid']).count > 0
-        raise Errors::ServiceInstanceOrganizationNotAuthorized
-      end
-    end
-
-=======
->>>>>>> 6e9199e9
     def requested_space
       space = Space.filter(:guid => request_attrs['space_guid']).first
       raise Errors::ServiceInstanceInvalid.new('not a valid space') unless space
@@ -76,20 +61,20 @@
 
       raise InvalidRequest unless request_attrs
 
-      unless Models::ServicePlan.user_visible(SecurityContext.current_user, SecurityContext.admin?).filter(:guid => request_attrs['service_plan_guid']).count > 0
+      unless ServicePlan.user_visible(SecurityContext.current_user, SecurityContext.admin?).filter(:guid => request_attrs['service_plan_guid']).count > 0
         raise Errors::NotAuthorized
       end
 
       organization = requested_space.organization
 
-      unless Models::ServicePlan.organization_visible(organization).filter(:guid => request_attrs['service_plan_guid']).count > 0
+      unless ServicePlan.organization_visible(organization).filter(:guid => request_attrs['service_plan_guid']).count > 0
         raise Errors::ServiceInstanceOrganizationNotAuthorized
       end
 
-      service_instance = Models::ManagedServiceInstance.new(request_attrs)
+      service_instance = ManagedServiceInstance.new(request_attrs)
       validate_access(:create, service_instance, user, roles)
 
-      provision_response = Models::ServiceProvisioner.new(service_instance).provision
+      provision_response = ServiceProvisioner.new(service_instance).provision
       service_instance.gateway_name = provision_response.gateway_name
       service_instance.gateway_data = provision_response.gateway_data
       service_instance.credentials = provision_response.credentials
