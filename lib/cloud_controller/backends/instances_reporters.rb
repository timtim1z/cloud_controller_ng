require 'cloud_controller/diego/reporters/instances_reporter'
require 'cloud_controller/diego/reporters/instances_stats_reporter'

module VCAP::CloudController
  class InstancesReporters
    def number_of_starting_and_running_instances_for_process(app)
      diego_reporter.number_of_starting_and_running_instances_for_process(app)
    rescue CloudController::Errors::InstancesUnavailable => e
      raise CloudController::Errors::ApiError.new_from_details('InstancesUnavailable', e.to_s)
    end

    def all_instances_for_app(app)
      diego_reporter.all_instances_for_app(app)
    rescue CloudController::Errors::InstancesUnavailable => e
      raise CloudController::Errors::ApiError.new_from_details('InstancesUnavailable', e.to_s)
    end

    def crashed_instances_for_app(app)
      diego_reporter.crashed_instances_for_app(app)
    rescue CloudController::Errors::InstancesUnavailable => e
      raise CloudController::Errors::ApiError.new_from_details('InstancesUnavailable', e.to_s)
    end

    def stats_for_app(app)
      diego_stats_reporter.stats_for_app(app)
    rescue CloudController::Errors::InstancesUnavailable
      raise CloudController::Errors::ApiError.new_from_details('StatsUnavailable', 'Stats server temporarily unavailable.')
    end

    def number_of_starting_and_running_instances_for_processes(apps)
      diego_reporter.number_of_starting_and_running_instances_for_processes(apps)
    end

    private

    def diego_reporter
      @diego_reporter ||= begin
        Diego::InstancesReporter.new(dependency_locator.bbs_instances_client)
      end
    end

    def diego_stats_reporter
<<<<<<< HEAD
      @diego_stats_reporter ||= begin
        client = if FeatureFlag.enabled?(:temporary_use_logcache)
                   dependency_locator.logcache_client
                 else
                   dependency_locator.traffic_controller_client
                 end
        Diego::InstancesStatsReporter.new(dependency_locator.bbs_instances_client, client)
      end
=======
      client = if true || FeatureFlag.enabled?(:temporary_use_logcache)
                 dependency_locator.logcache_client
               else
                 dependency_locator.traffic_controller_client
               end
      Diego::InstancesStatsReporter.new(dependency_locator.bbs_instances_client, client)
>>>>>>> ba5c92e8
    end

    def dependency_locator
      CloudController::DependencyLocator.instance
    end
  end
end<|MERGE_RESOLUTION|>--- conflicted
+++ resolved
@@ -40,23 +40,12 @@
     end
 
     def diego_stats_reporter
-<<<<<<< HEAD
-      @diego_stats_reporter ||= begin
-        client = if FeatureFlag.enabled?(:temporary_use_logcache)
-                   dependency_locator.logcache_client
-                 else
-                   dependency_locator.traffic_controller_client
-                 end
-        Diego::InstancesStatsReporter.new(dependency_locator.bbs_instances_client, client)
-      end
-=======
       client = if true || FeatureFlag.enabled?(:temporary_use_logcache)
                  dependency_locator.logcache_client
                else
                  dependency_locator.traffic_controller_client
                end
       Diego::InstancesStatsReporter.new(dependency_locator.bbs_instances_client, client)
->>>>>>> ba5c92e8
     end
 
     def dependency_locator
