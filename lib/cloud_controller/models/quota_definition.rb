--- conflicted
+++ resolved
@@ -10,13 +10,8 @@
     export_attributes :name, :non_basic_services_allowed, :total_services,
                       :memory_limit, :trial_db_allowed
     import_attributes :name, :non_basic_services_allowed, :total_services,
-<<<<<<< HEAD
                       :memory_limit, :trial_db_allowed
-=======
-                      :memory_limit, :free_rds
-                      
-    ci_attributes  :name
->>>>>>> 7c8ba9cc
+    ci_attributes     :name
 
     def validate
       validates_presence :name
