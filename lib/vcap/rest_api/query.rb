require "time"

module VCAP::RestAPI
  #
  # Query against a model using a query string received via http query
  # parameters.
  #
  # Note: we use both a model and a dataset because we need to know properties
  # about the model.  We also want to query against a potentially already
  # filtered dataset.  Since datasets aren't bound to a particular model,
  # we need to pass both pieces of infomration.
  #
  # TODO: * at the end of strings
  class Query

    # Create a new Query.
    #
    # @param [Sequel::Model] model The model to query against
    #
    # @param [Sequel::Dataset] ds The dataset to query against
    #
    # @param [Set] queryable_attributes The attributes allowed to be used as
    # keys in a query.
    #
    # @param [Hash] query_params A hash containing the full set of http
    # query parameters.  Currently, only :q is extracted and used as the query
    # string.  The :q entry is a key value pair of the form 'key:value'
    def initialize(model, ds, queryable_attributes, query_params)
      @model = model
      @ds = ds
      @queryable_attributes = queryable_attributes
      @query = query_params[:q]
    end

    # Return the dataset associated with the query.  Note that this does not
    # result in fetching records from the db.
    #
    # @return [Sequel::Dataset]
    def filtered_dataset
      filter_args_from_query.inject(@ds) do |filter, cond|
        filter.filter(cond)
      end
    end

    # Return the dataset for the supplied query.
    # Note that this does not result in fetching records from the db.
    #
    # @param [Sequel::Model] model The model to query against
    #
    # @param [Sequel::Dataset] ds The dataset to query against
    #
    # @param [Set] queryable_attributes The attributes allowed to be used as
    # keys in a query.
    #
    # @param [Hash] query_params A hash containing the full set of http
    # query parameters.  Currently, only :q is extracted and used as the query
    # string.  The :q entry is a key value pair of the form 'key:value'
    #
    # @return [Sequel::Dataset]
    def self.filtered_dataset_from_query_params(model,
                                                ds,
                                                queryable_attributes,
                                                query_params)
      self.new(model, ds, queryable_attributes, query_params).filtered_dataset
    end

    private

    def filter_args_from_query
      return {} unless query

<<<<<<< HEAD
      parse.collect do |key, comparison, val|
        query_filter(key, comparison, val)
      end
=======
      q_key, q_val = parse
      q_key, q_val = clean_up_foreign_key(q_key, q_val)
      q_key, q_val = clean_up_boolean(q_key, q_val)
      q_key, q_val = clean_up_integer(q_key, q_val)
      q_key, q_val = make_case_insensitive(q_key, q_val)

      {q_key => q_val}
>>>>>>> 8c9e7ace
    end

    def parse
      segments = query.split(";")

      segments.collect do |segment|
        key, comparison, value = segment.split(/(:|>=|<=|<|>)/, 2)

        comparison = "=" if comparison == ":"

        unless queryable_attributes.include?(key)
          raise VCAP::Errors::BadQueryParameter.new(key)
        end

        [key.to_sym, comparison, value]
      end
    end

    def query_filter(key, comparison, val)
      case column_type(key)
      when :foreign_key
        return clean_up_foreign_key(key, val)
      when :integer
        val = clean_up_integer(val)
      when :boolean
        val = clean_up_boolean(key, val)
      when :datetime
        val = clean_up_datetime(val)
      end

      if val.nil?
        { key => nil }
      else
        ["#{key} #{comparison} ?", val]
      end
    end

    def clean_up_foreign_key(q_key, q_val)
      return unless q_key =~ /(.*)_(gu)?id$/

      attr = $1

      f_key = if model.associations.include?(attr.to_sym)
        attr.to_sym
      elsif model.associations.include?(attr.pluralize.to_sym)
        attr.pluralize.to_sym
      end

      # One could argue that this should be a server error.  It means
      # that a query key came in for an attribute that is explicitly
      # in the queryable_attributes, but is not a column or an association.
      raise VCAP::Errors::BadQueryParameter.new(q_key) unless f_key

      other_model = model.association_reflection(f_key).associated_class
      id_key = other_model.columns.include?(:guid) ? :guid : :id
      f_val = other_model.filter(id_key => q_val)

      { f_key => f_val }
    end

    TINYINT_TYPE = "tinyint(1)".freeze
    TINYINT_FROM_TRUE_FALSE = {"t" => 1, "f" => 0}.freeze
    BOOLEAN_FROM_TRUE_FALSE = {"t" => true, "f" => false}.freeze

    # Sequel uses tinyint(1) to store booleans in Mysql.
    # Mysql does not support using 't'/'f' for querying.
    def clean_up_boolean(q_key, q_val)
      column = model.db_schema[q_key.to_sym]
<<<<<<< HEAD

=======
      unless column && column[:type] == :boolean
        return [q_key, q_val]
      end
      
>>>>>>> 8c9e7ace
      if column[:db_type] == TINYINT_TYPE
        q_val = TINYINT_FROM_TRUE_FALSE.fetch(q_val, q_val)
      end

<<<<<<< HEAD
      q_val
=======
      if column[:type] == :boolean
        q_val = BOOLEAN_FROM_TRUE_FALSE.fetch(q_val, q_val)
      end
      
      [q_key, q_val]
>>>>>>> 8c9e7ace
    end

    def clean_up_datetime(q_val)
      Time.parse(q_val).localtime
    end

    def clean_up_integer(q_val)
      if q_val.empty?
        nil
      else
        q_val.to_i
      end
    end

    def column_type(query_key)
      return :foreign_key if query_key =~ /(.*)_(gu)?id$/
      column = model.db_schema[query_key.to_sym]
      column && column[:type]
    end
    
    def make_case_insensitive(q_key, q_val)
      if model.db.use_lower_where? && (model.ci_attrs && model.ci_attrs.include?(q_key))
        q_key = Sequel.function(:lower, q_key)
        q_val = q_val.downcase
      end
      [q_key, q_val]
    end

    attr_accessor :model, :access_filter, :queryable_attributes, :query
  end
end<|MERGE_RESOLUTION|>--- conflicted
+++ resolved
@@ -69,19 +69,9 @@
     def filter_args_from_query
       return {} unless query
 
-<<<<<<< HEAD
       parse.collect do |key, comparison, val|
         query_filter(key, comparison, val)
       end
-=======
-      q_key, q_val = parse
-      q_key, q_val = clean_up_foreign_key(q_key, q_val)
-      q_key, q_val = clean_up_boolean(q_key, q_val)
-      q_key, q_val = clean_up_integer(q_key, q_val)
-      q_key, q_val = make_case_insensitive(q_key, q_val)
-
-      {q_key => q_val}
->>>>>>> 8c9e7ace
     end
 
     def parse
@@ -101,6 +91,8 @@
     end
 
     def query_filter(key, comparison, val)
+      key = fix_column_alias(key)
+     
       case column_type(key)
       when :foreign_key
         return clean_up_foreign_key(key, val)
@@ -110,6 +102,8 @@
         val = clean_up_boolean(key, val)
       when :datetime
         val = clean_up_datetime(val)
+      when :string
+        key, val = make_case_insensitive(key, val)        
       end
 
       if val.nil?
@@ -117,6 +111,13 @@
       else
         ["#{key} #{comparison} ?", val]
       end
+    end
+    
+    def fix_column_alias(key)
+      if model.column_aliases && model.column_aliases.include?(key)
+        key = model.column_aliases[key]
+      end
+      key
     end
 
     def clean_up_foreign_key(q_key, q_val)
@@ -150,27 +151,16 @@
     # Mysql does not support using 't'/'f' for querying.
     def clean_up_boolean(q_key, q_val)
       column = model.db_schema[q_key.to_sym]
-<<<<<<< HEAD
 
-=======
-      unless column && column[:type] == :boolean
-        return [q_key, q_val]
-      end
-      
->>>>>>> 8c9e7ace
       if column[:db_type] == TINYINT_TYPE
         q_val = TINYINT_FROM_TRUE_FALSE.fetch(q_val, q_val)
       end
 
-<<<<<<< HEAD
-      q_val
-=======
       if column[:type] == :boolean
         q_val = BOOLEAN_FROM_TRUE_FALSE.fetch(q_val, q_val)
       end
-      
-      [q_key, q_val]
->>>>>>> 8c9e7ace
+
+      q_val
     end
 
     def clean_up_datetime(q_val)
@@ -193,10 +183,10 @@
     
     def make_case_insensitive(q_key, q_val)
       if model.db.use_lower_where? && (model.ci_attrs && model.ci_attrs.include?(q_key))
-        q_key = Sequel.function(:lower, q_key)
+        q_key = "lower(#{q_key})"
         q_val = q_val.downcase
       end
-      [q_key, q_val]
+      return q_key, q_val
     end
 
     attr_accessor :model, :access_filter, :queryable_attributes, :query
